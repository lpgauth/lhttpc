%%% ----------------------------------------------------------------------------
%%% Copyright (c) 2009, Erlang Training and Consulting Ltd.
%%% All rights reserved.
%%% 
%%% Redistribution and use in source and binary forms, with or without
%%% modification, are permitted provided that the following conditions are met:
%%%    * Redistributions of source code must retain the above copyright
%%%      notice, this list of conditions and the following disclaimer.
%%%    * Redistributions in binary form must reproduce the above copyright
%%%      notice, this list of conditions and the following disclaimer in the
%%%      documentation and/or other materials provided with the distribution.
%%%    * Neither the name of Erlang Training and Consulting Ltd. nor the
%%%      names of its contributors may be used to endorse or promote products
%%%      derived from this software without specific prior written permission.
%%% 
%%% THIS SOFTWARE IS PROVIDED BY Erlang Training and Consulting Ltd. ''AS IS''
%%% AND ANY EXPRESS OR IMPLIED WARRANTIES, INCLUDING, BUT NOT LIMITED TO, THE
%%% IMPLIED WARRANTIES OF MERCHANTABILITY AND FITNESS FOR A PARTICULAR PURPOSE
%%% ARE DISCLAIMED. IN NO EVENT SHALL Erlang Training and Consulting Ltd. BE
%%% LIABLE SUBSTITUTE GOODS OR SERVICES; LOSS OF USE, DATA, OR PROFITS; OR
%%% BUSINESS INTERRUPTION) HOWEVER CAUSED AND ON ANY THEORY OF LIABILITY,
%%% WHETHER IN CONTRACT, STRICT LIABILITY, OR TORT (INCLUDING NEGLIGENCE OR
%%% OTHERWISE) ARISING IN ANY WAY OUT OF THE USE OF THIS SOFTWARE, EVEN IF
%%% ADVISED OF THE POSSIBILITY OF SUCH DAMAGE.
%%% ----------------------------------------------------------------------------

%%% @private
%%% @author Oscar Hellström <oscar@erlang-consulting.com>
%%% @doc
%%% This module implements various library functions used in lhttpc.
%%% @end
-module(lhttpc_lib).

<<<<<<< HEAD
-export([parse_url/1, format_request/6, header_value/2, header_value/3]).
=======
-export([
        parse_url/1,
        format_request/5,
        header_value/2,
        header_value/3,
        normalize_method/1
    ]).
>>>>>>> 68dbbfd3
-export([maybe_atom_to_list/1]).

-export([format_hdrs/1, dec/1]).

-include("lhttpc_types.hrl").

%% @spec header_value(Header, Headers) -> undefined | term()
%% Header = string()
%% Headers = [{string(), term()}]
%% Value = term()
%% @doc
%% Returns the value associated with the `Header' in `Headers'.
%% `Header' must be a lowercase string, since every header is mangled to
%% check the match.
%% @end
-spec header_value(string(), [{string(), Value}]) -> undefined | Value.
header_value(Hdr, Hdrs) ->
    header_value(Hdr, Hdrs, undefined).

%% @spec header_value(Header, Headers, Default) -> Default | term()
%% Header = string()
%% Headers = [{string(), term()}]
%% Value = term()
%% Default = term()
%% @doc
%% Returns the value associated with the `Header' in `Headers'.
%% `Header' must be a lowercase string, since every header is mangled to
%% check the match.  If no match is found, `Default' is returned.
%% @end
-spec header_value(string(), [{string(), Value}], Default) ->
    Default | Value.
header_value(Hdr, [{Hdr, Value} | _], _) ->
    Value;
header_value(Hdr, [{ThisHdr, Value}| Hdrs], Default) ->
    case string:equal(string:to_lower(ThisHdr), Hdr) of
        true  -> Value;
        false -> header_value(Hdr, Hdrs, Default)
    end;
header_value(_, [], Default) ->
    Default.

%% @spec (Item) -> OtherItem
%%   Item = atom() | list()
%%   OtherItem = list()
%% @doc
%% Will make any item, being an atom or a list, in to a list. If it is a
%% list, it is simple returned.
%% @end
-spec maybe_atom_to_list(atom() | list()) -> list().
maybe_atom_to_list(Atom) when is_atom(Atom) ->
    atom_to_list(Atom);
maybe_atom_to_list(List) when is_list(List) ->
    List.

%% @spec (URL) -> {Host, Port, Path, Ssl}
%%   URL = string()
%%   Host = string()
%%   Port = integer()
%%   Path = string()
%%   Ssl = bool()
%% @doc
-spec parse_url(string()) -> {string(), integer(), string(), bool()}.
parse_url(URL) ->
    % XXX This should be possible to do with the re module?
    {Scheme, HostPortPath} = split_scheme(URL),
    {Host, PortPath} = split_host(HostPortPath, []),
    {Port, Path} = split_port(Scheme, PortPath, []),
    {string:to_lower(Host), Port, Path, Scheme =:= https}.

split_scheme("http://" ++ HostPortPath) ->
    {http, HostPortPath};
split_scheme("https://" ++ HostPortPath) ->
    {https, HostPortPath}.

split_host([$: | PortPath], Host) ->
    {lists:reverse(Host), PortPath};
split_host([$/ | _] = PortPath, Host) ->
    {lists:reverse(Host), PortPath};
split_host([H | T], Host) ->
    split_host(T, [H | Host]);
split_host([], Host) ->
    {lists:reverse(Host), []}.

split_port(http, [$/ | _] = Path, []) ->
    {80, Path};
split_port(https, [$/ | _] = Path, []) ->
    {443, Path};
split_port(http, [], []) ->
    {80, "/"};
split_port(https, [], []) ->
    {443, "/"};
split_port(_, [], Port) ->
    {list_to_integer(lists:reverse(Port)), "/"};
split_port(_,[$/ | _] = Path, Port) ->
    {list_to_integer(lists:reverse(Port)), Path};
split_port(Scheme, [P | T], Port) ->
    split_port(Scheme, T, [P | Port]).

%% @spec (Path, Method, Headers, Host, Body, PartialUpload) -> Request
%% Path = iolist()
%% Method = atom() | string()
%% Headers = [{atom() | string(), string()}]
%% Host = string()
%% Body = iolist()
%% PartialUpload = true | false
-spec format_request(iolist(), atom() | string(), headers(), string(),
<<<<<<< HEAD
    iolist(), true | false ) -> {true | false, iolist()}.
format_request(Path, Method, Hdrs, Host, Body, PartialUpload) ->
    FormatedMethod = format_method(Method),
    AllHdrs = add_mandatory_hdrs(FormatedMethod, Hdrs, Host, Body,
        PartialUpload),
    IsChunked = is_chunked(AllHdrs),
    {
        IsChunked,
        [
            FormatedMethod, " ", Path, " HTTP/1.1\r\n",
            format_hdrs(AllHdrs),
            format_body(Body, IsChunked)
        ]
    }.
=======
    iolist()) -> iolist().
format_request(Path, Method, Hdrs, Host, Body) ->
    [
        Method, " ", Path, " HTTP/1.1\r\n",
        format_hdrs(add_mandatory_hdrs(Method, Hdrs, Host, Body), []),
        Body
    ].
>>>>>>> 68dbbfd3

%% @spec normalize_method(AtomOrString) -> Method
%%   AtomOrString = atom() | string()
%%   Method = string()
%% @doc
%% Turns the method in to a string suitable for inclusion in a HTTP request
%% line.
%% @end
-spec normalize_method(atom() | string()) -> string().
normalize_method(Method) when is_atom(Method) ->
    string:to_upper(atom_to_list(Method));
normalize_method(Method) ->
    Method.

-spec format_hdrs(headers()) -> iolist().
format_hdrs(Headers) ->
    format_hdrs(Headers, []).

format_hdrs([{Hdr, Value} | T], Acc) ->
    NewAcc = [
        maybe_atom_to_list(Hdr), ":", maybe_atom_to_list(Value), "\r\n" | Acc
    ],
    format_hdrs(T, NewAcc);
format_hdrs([], Acc) ->
    [Acc, "\r\n"].

format_body(Body, false) ->
    Body;
format_body(Body, true) ->
    case iolist_size(Body) of
        0 ->
            <<>>;
        Size ->
            [
                erlang:integer_to_list(Size, 16), <<"\r\n">>,
                Body, <<"\r\n">>
            ]
    end.

add_mandatory_hdrs(Method, Hdrs, Host, Body, PartialUpload) ->
    add_host(add_content_headers(Method, Hdrs, Body, PartialUpload), Host).

add_content_headers("POST", Hdrs, Body, PartialUpload) ->
    add_content_headers(Hdrs, Body, PartialUpload);
add_content_headers("PUT", Hdrs, Body, PartialUpload) ->
    add_content_headers(Hdrs, Body, PartialUpload);
add_content_headers(_, Hdrs, _, _PartialUpload) ->
    Hdrs. %%TODO:No body here or need to be explicitly specified???

add_content_headers(Hdrs, Body, false) ->
    case header_value("content-length", Hdrs) of
        undefined ->
            ContentLength = integer_to_list(iolist_size(Body)),
            [{"Content-Length", ContentLength} | Hdrs];
        _ -> % We have a content length
            Hdrs
    end;
add_content_headers(Hdrs, _Body, true) ->
    case {header_value("content-length", Hdrs), 
         header_value("transfer-encoding", Hdrs)} of
        {undefined, undefined} ->
            [{"Transfer-Encoding", "chunked"} | Hdrs];
        {undefined, _TransferEncoding} ->%%HTTP RFC:It must start with "chunked"
            Hdrs;
        {_Length, undefined} ->
            Hdrs;
        {_Length, _TransferEncoding} -> %% have both cont.length and chunked 
            erlang:error({error, bad_header})
    end.



add_host(Hdrs, Host) ->
    case header_value("host", Hdrs) of
        undefined ->
            [{"Host", Host } | Hdrs];
        _ -> % We have a host
            Hdrs
    end.

is_chunked(Hdrs) ->
    case header_value("transfer-encoding", Hdrs) of
        undefined -> false;
        _ -> true %% chunked is mandatory with Transfer-Enncoding
    end.

-spec dec(timeout()) -> timeout().
dec(Num) when is_integer(Num) -> Num - 1;
dec(Else)                     -> Else.
<|MERGE_RESOLUTION|>--- conflicted
+++ resolved
@@ -31,17 +31,13 @@
 %%% @end
 -module(lhttpc_lib).
 
-<<<<<<< HEAD
--export([parse_url/1, format_request/6, header_value/2, header_value/3]).
-=======
 -export([
         parse_url/1,
-        format_request/5,
+        format_request/6,
         header_value/2,
         header_value/3,
         normalize_method/1
     ]).
->>>>>>> 68dbbfd3
 -export([maybe_atom_to_list/1]).
 
 -export([format_hdrs/1, dec/1]).
@@ -148,30 +144,18 @@
 %% Body = iolist()
 %% PartialUpload = true | false
 -spec format_request(iolist(), atom() | string(), headers(), string(),
-<<<<<<< HEAD
     iolist(), true | false ) -> {true | false, iolist()}.
 format_request(Path, Method, Hdrs, Host, Body, PartialUpload) ->
-    FormatedMethod = format_method(Method),
-    AllHdrs = add_mandatory_hdrs(FormatedMethod, Hdrs, Host, Body,
-        PartialUpload),
+    AllHdrs = add_mandatory_hdrs(Method, Hdrs, Host, Body, PartialUpload),
     IsChunked = is_chunked(AllHdrs),
     {
         IsChunked,
         [
-            FormatedMethod, " ", Path, " HTTP/1.1\r\n",
+            Method, " ", Path, " HTTP/1.1\r\n",
             format_hdrs(AllHdrs),
             format_body(Body, IsChunked)
         ]
     }.
-=======
-    iolist()) -> iolist().
-format_request(Path, Method, Hdrs, Host, Body) ->
-    [
-        Method, " ", Path, " HTTP/1.1\r\n",
-        format_hdrs(add_mandatory_hdrs(Method, Hdrs, Host, Body), []),
-        Body
-    ].
->>>>>>> 68dbbfd3
 
 %% @spec normalize_method(AtomOrString) -> Method
 %%   AtomOrString = atom() | string()
